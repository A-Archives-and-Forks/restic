package restic_test

import (
	"os"
	"testing"
	"time"

	"github.com/restic/restic"
	"github.com/restic/restic/backend"
	"github.com/restic/restic/repository"
	. "github.com/restic/restic/test"
)

func TestLock(t *testing.T) {
	repo := SetupRepo()
	defer TeardownRepo(repo)

	lock, err := restic.NewLock(repo)
	OK(t, err)

	OK(t, lock.Unlock())
}

func TestDoubleUnlock(t *testing.T) {
	repo := SetupRepo()
	defer TeardownRepo(repo)

	lock, err := restic.NewLock(repo)
	OK(t, err)

	OK(t, lock.Unlock())

	err = lock.Unlock()
	Assert(t, err != nil,
		"double unlock didn't return an error, got %v", err)
}

func TestMultipleLock(t *testing.T) {
	repo := SetupRepo()
	defer TeardownRepo(repo)

	lock1, err := restic.NewLock(repo)
	OK(t, err)

	lock2, err := restic.NewLock(repo)
	OK(t, err)

	OK(t, lock1.Unlock())
	OK(t, lock2.Unlock())
}

func TestLockExclusive(t *testing.T) {
	repo := SetupRepo()
	defer TeardownRepo(repo)

	elock, err := restic.NewExclusiveLock(repo)
	OK(t, err)
	OK(t, elock.Unlock())
}

func TestLockOnExclusiveLockedRepo(t *testing.T) {
	repo := SetupRepo()
	defer TeardownRepo(repo)

	elock, err := restic.NewExclusiveLock(repo)
	OK(t, err)

	lock, err := restic.NewLock(repo)
	Assert(t, err != nil,
		"create normal lock with exclusively locked repo didn't return an error")
	Assert(t, restic.IsAlreadyLocked(err),
		"create normal lock with exclusively locked repo didn't return the correct error")

	OK(t, lock.Unlock())
	OK(t, elock.Unlock())
}

func TestExclusiveLockOnLockedRepo(t *testing.T) {
	repo := SetupRepo()
	defer TeardownRepo(repo)

	elock, err := restic.NewLock(repo)
	OK(t, err)

	lock, err := restic.NewExclusiveLock(repo)
	Assert(t, err != nil,
		"create normal lock with exclusively locked repo didn't return an error")
	Assert(t, restic.IsAlreadyLocked(err),
		"create normal lock with exclusively locked repo didn't return the correct error")

	OK(t, lock.Unlock())
	OK(t, elock.Unlock())
}

func createFakeLock(repo *repository.Repository, t time.Time, pid int) (backend.ID, error) {
	hostname, err := os.Hostname()
	if err != nil {
		return backend.ID{}, err
	}

	newLock := &restic.Lock{Time: t, PID: pid, Hostname: hostname}
	return repo.SaveJSONUnpacked(backend.Lock, &newLock)
}

func removeLock(repo *repository.Repository, id backend.ID) error {
	return repo.Backend().Remove(backend.Lock, id.String())
}

var staleLockTests = []struct {
	timestamp        time.Time
	stale            bool
	staleOnOtherHost bool
	pid              int
}{
	{
		timestamp:        time.Now(),
		stale:            false,
		staleOnOtherHost: false,
		pid:              os.Getpid(),
	},
	{
		timestamp:        time.Now().Add(-time.Hour),
		stale:            true,
		staleOnOtherHost: true,
		pid:              os.Getpid(),
	},
	{
		timestamp:        time.Now().Add(3 * time.Minute),
		stale:            false,
		staleOnOtherHost: false,
		pid:              os.Getpid(),
	},
	{
<<<<<<< HEAD
		timestamp: time.Now(),
		stale:     true,
		pid:       os.Getpid() + 500000,
=======
		timestamp:        time.Now(),
		stale:            true,
		staleOnOtherHost: false,
		pid:              os.Getpid() + 500,
>>>>>>> fbe746c2
	},
}

func TestLockStale(t *testing.T) {
	hostname, err := os.Hostname()
	OK(t, err)

	otherHostname := "other-" + hostname

	for i, test := range staleLockTests {
		lock := restic.Lock{
			Time:     test.timestamp,
			PID:      test.pid,
			Hostname: hostname,
		}

		Assert(t, lock.Stale() == test.stale,
			"TestStaleLock: test %d failed: expected stale: %v, got %v",
			i, test.stale, !test.stale)

		lock.Hostname = otherHostname
		Assert(t, lock.Stale() == test.staleOnOtherHost,
			"TestStaleLock: test %d failed: expected staleOnOtherHost: %v, got %v",
			i, test.staleOnOtherHost, !test.staleOnOtherHost)
	}
}

func lockExists(repo *repository.Repository, t testing.TB, id backend.ID) bool {
	exists, err := repo.Backend().Test(backend.Lock, id.String())
	OK(t, err)

	return exists
}

func TestLockWithStaleLock(t *testing.T) {
	repo := SetupRepo()
	defer TeardownRepo(repo)

	id1, err := createFakeLock(repo, time.Now().Add(-time.Hour), os.Getpid())
	OK(t, err)

	id2, err := createFakeLock(repo, time.Now().Add(-time.Minute), os.Getpid())
	OK(t, err)

	id3, err := createFakeLock(repo, time.Now().Add(-time.Minute), os.Getpid()+500000)
	OK(t, err)

	OK(t, restic.RemoveStaleLocks(repo))

	Assert(t, lockExists(repo, t, id1) == false,
		"stale lock still exists after RemoveStaleLocks was called")
	Assert(t, lockExists(repo, t, id2) == true,
		"non-stale lock was removed by RemoveStaleLocks")
	Assert(t, lockExists(repo, t, id3) == false,
		"stale lock still exists after RemoveStaleLocks was called")

	OK(t, removeLock(repo, id2))
}

func TestRemoveAllLocks(t *testing.T) {
	repo := SetupRepo()
	defer TeardownRepo(repo)

	id1, err := createFakeLock(repo, time.Now().Add(-time.Hour), os.Getpid())
	OK(t, err)

	id2, err := createFakeLock(repo, time.Now().Add(-time.Minute), os.Getpid())
	OK(t, err)

	id3, err := createFakeLock(repo, time.Now().Add(-time.Minute), os.Getpid()+500)
	OK(t, err)

	OK(t, restic.RemoveAllLocks(repo))

	Assert(t, lockExists(repo, t, id1) == false,
		"lock still exists after RemoveAllLocks was called")
	Assert(t, lockExists(repo, t, id2) == false,
		"lock still exists after RemoveAllLocks was called")
	Assert(t, lockExists(repo, t, id3) == false,
		"lock still exists after RemoveAllLocks was called")
}

func TestLockRefresh(t *testing.T) {
	repo := SetupRepo()
	defer TeardownRepo(repo)

	lock, err := restic.NewLock(repo)
	OK(t, err)

	var lockID *backend.ID
	for id := range repo.List(backend.Lock, nil) {
		if lockID != nil {
			t.Error("more than one lock found")
		}
		lockID = &id
	}

	OK(t, lock.Refresh())

	var lockID2 *backend.ID
	for id := range repo.List(backend.Lock, nil) {
		if lockID2 != nil {
			t.Error("more than one lock found")
		}
		lockID2 = &id
	}

	Assert(t, !lockID.Equal(*lockID2),
		"expected a new ID after lock refresh, got the same")
	OK(t, lock.Unlock())
}<|MERGE_RESOLUTION|>--- conflicted
+++ resolved
@@ -131,16 +131,10 @@
 		pid:              os.Getpid(),
 	},
 	{
-<<<<<<< HEAD
-		timestamp: time.Now(),
-		stale:     true,
-		pid:       os.Getpid() + 500000,
-=======
 		timestamp:        time.Now(),
 		stale:            true,
 		staleOnOtherHost: false,
 		pid:              os.Getpid() + 500,
->>>>>>> fbe746c2
 	},
 }
 
